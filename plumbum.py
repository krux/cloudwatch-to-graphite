--- conflicted
+++ resolved
@@ -87,13 +87,9 @@
 
     parser = argparse.ArgumentParser()
     parser.add_argument('--version', action='version', version=__version__)
-<<<<<<< HEAD
     parser.add_argument("-r", "--region", help="AWS region",
                         choices=[r.name for r in boto.ec2.regions()],
                         default=DEFAULT_REGION)
-=======
-    parser.add_argument("-r", "--region", help="AWS region", default=DEFAULT_REGION)
->>>>>>> ccafc6f5
     parser.add_argument("-f", "--filter", action='append', default=[],
                         help="filter to apply to AWS objects in key=value form, can be used multiple times")
     parser.add_argument('--token', action='append', help='a key=value pair to use when populating templates')
@@ -103,14 +99,7 @@
     args = parser.parse_args(args=args)
 
     # filters are passed in as list of key=values pairs, we need a dictionary to pass to lookup()
-<<<<<<< HEAD
-    filters = dict()
-    for filter in args.filter:
-        (key, value) = filter.split('=')
-        filters[key] = value
-=======
     filters = dict([x.split('=', 1) for x in args.filter])
->>>>>>> ccafc6f5
 
     # Support 'ec2' (human friendly) and 'AWS/EC2' (how CloudWatch natively calls these things)
     if args.namespace is not None:  # Just making test pass, argparse will catch this missing.
@@ -118,7 +107,6 @@
     else:
         namespace = None
     return args.template, namespace, args.region, filters, args.token
-<<<<<<< HEAD
 
 
 def get_jinja_template(template_file):
@@ -141,8 +129,6 @@
             else:
                 base_tokens[key] = value
     return base_tokens
-=======
->>>>>>> ccafc6f5
 
 
 def list_billing(region, filter_by_kwargs):
